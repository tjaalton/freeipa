<<<<<<< HEAD
freeipa (4.6.2-1) UNRELEASED; urgency=medium

  * New upstream release.
    - Remove upstreamed patches:
      add-debian-platform.diff,
      ipa-kdb-support-dal-version-5-and-6.diff,
      purge-firefox-extension.diff,
      fix-ipa-otpd-install.diff,
      fix-ipa-otpd-service.diff,
      purge-firefox-extension.diff,
      prefix.patch,
      fix-kdcproxy-path.diff,
      fix-is-running.diff,
      fix-pkcs11-helper.diff,
      fix-dnssec-services.diff
    - Remove obsolete patches: fix-memcached.diff,
      fix-oddjobs.diff,
      fix-kdcproxy-paths.diff
    - Refresh rest of the patches
  * control et al: Memcached is not used anymore.
  * control, server.install: Depend on gssproxy.
  * control: Build-depend on python-jinja2, add CSR files to python-
    ipaclient.
  * *.install: Updated.
  * client.postinst: Fix update_ipa_nssdb import.
  * rules, autoreconf: Refactor the build to match current upstream,
    drop d/autoreconf.
  * local-options: Ignore some files not on tarballs.

 -- Timo Aaltonen <tjaalton@debian.org>  Tue, 14 Mar 2017 16:55:45 +0200
=======
freeipa (4.4.4-4) unstable; urgency=medium

  [ Timo Aaltonen ]
  * fix-opendnssec-setup.diff: Use /usr/sbin prefix for ods binaries.
  * samba-4.7-fix-*: Add backported commits to allow building against
    samba 4.7. (Closes: #880841)

  [ Steve Langasek ]
  * Fix autopkgtest to be robust in the face of changed iproute2 output.

 -- Timo Aaltonen <tjaalton@debian.org>  Sat, 16 Dec 2017 09:15:37 +0200

freeipa (4.4.4-3) unstable; urgency=medium

  * fix-opendnssec-setup.diff: Fix a typo. (Closes: #878095)

 -- Timo Aaltonen <tjaalton@debian.org>  Mon, 09 Oct 2017 23:51:56 +0300

freeipa (4.4.4-2) unstable; urgency=medium

  * control: Add a dependency on fonts-open-sans. (LP: #1656236)
  * fix-opendnssec-install.diff: Updated for opendnssec 2.1.x. (LP:
    #1703836)

 -- Timo Aaltonen <tjaalton@debian.org>  Mon, 09 Oct 2017 10:41:55 +0300
>>>>>>> b68953de

freeipa (4.4.4-1) unstable; urgency=medium

  * Upload to unstable. (Closes: #862846)
  * New upstream release.
    - CVE-2017-2590
    - ipa-kdb-support-dal-version-5-and-6.diff: Dropped, upstream.
    - purge-firefox-extension.diff: Refreshed.
  * fix-is-running.diff: Add a third argument to is_running() in
    ipaplatform/debian/services.py. (Closes: #856533)
  * fix-kdcproxy-path.diff: Update debian/paths.py to use correct path
    for ipa-httpd-kdcproxy.
  * client.dirs: Ship /etc/krb5.conf.d, because not having that breaks
    the installer when krb5.conf tries to include that.
  * copyright, watch: Update source/release location.
  * control, ipaserver: Move adtrustinstance python files to python-
    ipaserver, and add samba-common to python-ipaserver depends so that
    uninstall works.
  * fix-pkcs11-helper.diff: Fix ipa-dnskeysyncd setup which was broken
    by softhsm 2.2.
  * fix-opendnssec-setup.diff: Opendnssec 2.0.x broke DNSSEC setup, fix
    it.

 -- Timo Aaltonen <tjaalton@debian.org>  Wed, 17 May 2017 21:19:22 +0300

freeipa (4.4.3-3) experimental; urgency=medium

  * client.postinst: Fix logfile location.

 -- Timo Aaltonen <tjaalton@debian.org>  Thu, 16 Feb 2017 11:26:08 +0200

freeipa (4.4.3-2) experimental; urgency=medium

  * control: Fix python-ipatests to depend on python-sss instead of
    python-sssdconfig.

 -- Timo Aaltonen <tjaalton@debian.org>  Sat, 28 Jan 2017 00:15:53 +0200

freeipa (4.4.3-1) experimental; urgency=medium

  * New upstream release. (Closes: #848762)
  * configure-apache-from-installer.diff: Dropped, upstream.
  * fix-cve-2016-5404.diff: Dropped, upstream.
  * patches: Refreshed.
  * work-around-apache-fail.diff: Dropped, apache supports systemd now
    so this should not be needed.
  * watch: Use https url.
  * client.postinst: Use update_ipa_nssdb(), which also removes remnants
    from /etc/pki/nssdb.
  * control: Bump depends on slapi-nis to 0.56.1.
  * control: Add python-custodia and python-requests to ipalib depends.
  * control: Use python-netifaces instead of iproute.
  * control: Add python-sssdconfig to python-ipatests depends.
  * control: Bump depends on 389-ds-base to 1.3.5.6, upstream #5396
    #2008.
  * control: Bump bind9-dyndb-ldap depends to 10, upstream #2008.
  * control: Add python-libsss-nss-idmap to build-depends.
  * control: Bump depends on sssd to 1.14.0.
  * install: Updated.
  * platform:
    - drop variables that were commented out
    - add some comments to tasks.py
    - migrate some services to use systemd
    - add & update some paths
    - add some stub services (LP: #1653245)
  * control: Add krb5-otp to server depends. (LP: #1640732)
  * control: Demote ntp to Recommends so that lxc containers can be
    enrolled without it. (LP: #1630911)

 -- Timo Aaltonen <tjaalton@debian.org>  Sat, 14 Jan 2017 15:29:25 +0200

freeipa (4.3.2-5) unstable; urgency=medium

  * fix-cve-2016-5404.diff: Fix permission check bypass (Closes: #835131)
    - CVE-2016-5404
  * ipa-kdb-support-dal-version-5-and-6.diff: Support mit-krb5 1.15.
    (Closes: #844114)

 -- Timo Aaltonen <tjaalton@debian.org>  Sat, 03 Dec 2016 01:02:40 +0200

freeipa (4.3.2-4) unstable; urgency=medium

  * freeipa-client.post*: Use /var/log/ipaclient-upgrade.log instead of
    ipaupgrade.log, and remove it on purge. (Closes: #842071)
  * control: Bump dependency on libapache2-mod-auth-gssapi to verify
    upstream bug #5653 is resolved.
  * platform: Add Debian mapping for rpcgssd and rpcidmapd service
    files. (LP: #1645201)

 -- Timo Aaltonen <tjaalton@debian.org>  Thu, 01 Dec 2016 08:12:27 +0200

freeipa (4.3.2-3) unstable; urgency=medium

  * rules: Add a check to override_dh_fixperms so that chmod is not run
    on arch-indep build where the targets don't exist. (Closes: #839844)

 -- Timo Aaltonen <tjaalton@debian.org>  Thu, 06 Oct 2016 01:22:13 +0300

freeipa (4.3.2-2) unstable; urgency=medium

  * copyright: Since ffb9a09a0d all original code should be GPL-3+, so
    drop some exceptions.
  * control: Add libnss-sss, libpam-sss and libsss-sudo to client depends
    to ensure they get installed. (LP: #1600513)
  * fix-ipa-otpd-service.diff: Use correct path for ipa-otpd. (LP:
    #1628884)
  * add-debian-platform.diff: Fix libsofthsm2.so install path.
  * control: Bump dep on softhsm2 due to changed lib install path.
  * tests: Add simple autopkgtest to check that ipa-server-install
    works.

 -- Timo Aaltonen <tjaalton@debian.org>  Wed, 05 Oct 2016 00:35:51 +0300

freeipa (4.3.2-1) experimental; urgency=medium

  * New upstream release.
  * copyright, missing-sources, README.source: Exclude minified javascript
    that the runtime does not need. Add unminified versions of others,
    update copyright to match. (Closes: #787593)
  * source/lintian-overrides: Document minified javascript issues.

 -- Timo Aaltonen <tjaalton@debian.org>  Wed, 14 Sep 2016 13:03:54 +0300

freeipa (4.3.1-2) experimental; urgency=medium

  * control: python-ipalib can be arch:all now.

 -- Timo Aaltonen <tjaalton@debian.org>  Mon, 25 Jul 2016 22:22:52 +0300

freeipa (4.3.1-1) unstable; urgency=medium

  * New upstream release. (Closes: #781607, #786411) (LP: #1449304)
    - drop no-test-lang.diff, obsolete
  * fix-match-hostname.diff, control: Drop the patch and python-openssl
    deps, not needed anymore
  * rules, platform, server.dirs, server.install:
    Add support for DNSSEC.
  * control, rules: Add support for kdcproxy.
  * control, server: Migrate to mod-auth-gssapi.
  * control, rules, fix-ipa-conf.diff: Add support for custodia.
  * control:
    - Add python-cryptography to build-deps and python-freeipa deps.
    - Add libp11-kit-dev to build-deps, p11-kit to server deps.
    - Depend on python-gssapi instead of python-kerberos/-krbV.
    - Add libini-config-dev and python-dbus to build-deps, replace wget
      with curl.
    - Bump libkrb5-dev build-dep.
    - Add pki-base to build-deps and pki-kra to server deps, bump pki-ca
      version.
    - Drop python-m2crypto from deps, obsolete.
    - Bump sssd deps to 1.13.1.
    - Add python-six to build-deps and python-freeipa deps.
    - Split python stuff from server, client, tests to python-
      ipa{server,client,tests}, rename python-freeipa to match and move
      translations to freeipa-common. Mark them Arch:all where possible,
      and add Breaks/Replaces.
    - Add oddjob to server and oddjob-mkhomedir to client deps.
    - Add python-setuptools to python-ipalib deps.
    - Bump 389-ds-base* deps.
    - Bump server and python-ipaserver dependency on python-ldap to 2.4.22
      to fix a bug on ipa-server-upgrade.
    - Add pki-tools to python-ipaserver deps.
    - Add zip to python-ipaserver depends.
    - Add python-systemd to server depends.
    - Add opendnssec to freeipa-server-dns depends.
    - Add python-cffi to python-ipalib depends.
    - Bump dep on bind9-dyndb-ldap.
    - Bump certmonger dependency to version that has helpers in the correct
      place.
  * patches:
    - prefix.patch: Fix ipalib install too.
    - Drop bits of platform.diff and other patches that are now upstream.
    - fix-kdcproxy-paths.diff: Fix paths in kdcproxy configs.
    - fix-oddjobs.diff: Fix paths and uids in oddjob configs.
    - fix-replicainstall.diff: Use ldap instead of ldaps for conncheck.
    - fix-dnssec-services.diff: Debianize ipa-dnskeysyncd & ipa-ods-
      exporter units.
    - create-sysconfig-ods.diff: Create an empty file for opendnssec
      daemons, until opendnssec itself is fixed.
    - purge-firefox-extension.diff: Clean obsolete kerberosauth.xpi.
    - enable-mod-nss-during-setup.diff: Split from platform.diff, call
      a2enmod/a2dismod from httpinstance.py.
    - fix-memcached.diff: Split from platform.diff, debianize memcached
      conf & unit.
    - hack-libarch.diff: Don't use fedora libpaths.
  * add-debian-platform.diff:
    - Update paths.py to include all variables, comment out ones we don't
      modify.
    - Use systemwide certificate store; put ipa-ca.crt in
      /usr/local/share/ca-certificates, and run update-ca-certificates
    - Map smb service to smbd (LP: #1543230)
    - Don't ship /var/cache/bind/data, fix named.conf a bit.
    - Use DebianNoService() for dbus. (LP: #1564981)
    - Add more constants
  * Split freeipa-server-dns from freeipa-server, add -dns to -server
    Recommends.
  * server.postinst: Use ipa-server-upgrade.
  * admintools: Use the new location for bash completions.
  * rules: Remove obsolete configure.jar, preferences.html.
  * platform: Fix ipautil.run stdout handling, add support for systemd.
  * server.postinst, tmpfile: Create state directories for
    mod_auth_gssapi.
  * rules, server.install: Install scripts under /usr/lib instead of
    multiarch path to avoid hacking the code too much.
  * fix-ipa-otpd-install.diff, rules, server.install: Put ipa-otpd in
    /usr/lib/ipa instead of directly under multiarch lib path.
  * control, server*.install: Move dirsrv plugins from server-trust-ad
    to server, needed on upgrades even if trust-ad isn't set up.
  * server: Enable mod_proxy_ajp and mod_proxy_http on postinst, disable
    on postrm.
  * rules: Add SKIP_API_VERSION_CHECK, and adjust directories to clean.
  * rules: Don't enable systemd units on install.
  * client: Don't create /etc/pki/nssdb on postinst, it's not used
    anymore.
  * platform.diff, rules, server.install: Drop generate-rndc-key.sh, bind
    already generates the keyfile.

 -- Timo Aaltonen <tjaalton@debian.org>  Mon, 18 Apr 2016 17:40:32 +0300

freeipa (4.1.4-1) experimental; urgency=medium

  * New upstream release. (LP: #1492226)
    - Refresh patches
    - platform-support.diff: Added NAMED_VAR_DIR.
    - fix-bind-conf.diff: Dropped, obsolete with above.
    - disable-dnssec-support.patch: Disable DNSSEC-support as we're
      missing the dependencies for now.
  * control: Add python-usb to build-depends and to python-freeipa
    depends.
  * control: Bump SSSD dependencies.
  * control: Add libsofthsm2-dev to build-depends and softhsm2 to server
    depends.
  * freeipa-{server,client}.install: Add new files.
  * control: Bump Depends on slapi-nis for CVE fixes.
  * control: Bump 389-ds-base, pki-ca depends.
  * control: Drop dogtag-pki-server-theme from server depends, it's not
    needed.
  * control: Server needs newer python-ldap, bump build-dep too.
  * control: Bump certmonger depends.
  * control: Bump python-nss depends.
  * freeipa-client: Add /etc/ipa/nssdb, rework /etc/pki/nssdb handling.
  * platform: Add DebianNamedService.
  * platform, disable-dnssec-support.patch: Fix named.conf template.
  * server.postinst: Run ipa-ldap-updater and ipa-upgradeconfig on
    postinst.
  * Revert DNSSEC changes to schema and ACI, makes upgrade tools fail.
  * server.postrm: Clean logs on purge and disable apache modules on
    remove/purge.

 -- Timo Aaltonen <tjaalton@debian.org>  Fri, 25 Sep 2015 14:07:40 +0300

freeipa (4.0.5-6) unstable; urgency=medium

  * control Add gnupg-agent to python-freeipa depends, and change gnupg
    to gnupg2. (LP: #1492184)
  * Rebuild against current krb5, there was an abi break which broke at
    least the setup phase.

 -- Timo Aaltonen <tjaalton@debian.org>  Thu, 24 Sep 2015 23:22:24 +0300

freeipa (4.0.5-5) unstable; urgency=medium

  * control: Drop selinux-policy-dev from build-depends, not needed
    anymore.
  * client.dirs,postrm: Drop removing /etc/pki/nssdb from postrm and let
    dpkg handle it. (Closes: #781114)

 -- Timo Aaltonen <tjaalton@debian.org>  Thu, 09 Apr 2015 17:16:37 +0300

freeipa (4.0.5-4) unstable; urgency=medium

  * control: Fix freeipa-tests depends.
  * control: Add systemd-sysv to server depends. (Closes: #780386)
  * freeipa-client.postrm: Purge /etc/pki if empty. (Closes: #781114)
  * add-a-clear-openssl-exception.diff: Add a clear OpenSSL exception.
    (Closes: #772136)
  * control: Add systemd to build-depends.
  * dont-check-for-systemd-pc.diff: Dropped, not needed anymore.

 -- Timo Aaltonen <tjaalton@debian.org>  Thu, 02 Apr 2015 10:53:55 +0300

freeipa (4.0.5-3) unstable; urgency=medium

  * rules: Set JAVA_STACK_SIZE to hopefully avoid FTBFS on exotic archs.
  * freeipa-client.postrm: Remove nssdb files on purge. (Closes:
    #775387)
  * freeipa-client.postinst: Fix bashism with echo. (Closes: #772242)

 -- Timo Aaltonen <tjaalton@debian.org>  Wed, 04 Mar 2015 14:51:35 +0200

freeipa (4.0.5-2) unstable; urgency=medium

  * Team upload.
  * Let python-freeipa depend on python-pyasn1, because pyasn1 is imported
    by ipalib/pkcs10.py and ipalib/plugins/cert.py.
  * debian/copyright: Drop unused PD license section
  * debian/copyright: Fix paths of Javascript files

 -- Benjamin Drung <benjamin.drung@profitbricks.com>  Mon, 24 Nov 2014 12:32:36 +0100

freeipa (4.0.5-1) unstable; urgency=medium

  * New upstream release
    - Fix CVE-2014-7828. (Closes: #768294)
  * control: Update my email address.
  * fix-bind-conf.diff, add-debian-platform.diff: Fix bind config
    template to use Debian specific paths, and replace named.conf not
    named.conf.local. (Closes: #768122)
  * rules, -server.postinst: Create /var/cache/bind/data owned by bind
    user.
  * rules: Fix /var/lib/ipa/backup permissions.
  * Add non-standard-dir-perm to server lintian overrides.
  * copyright: Fix a typo.
  * control: Bump dependency on bind9-dyndb-ldap to 6.0-4~.
  * control: Move dependency on python-qrcode and python-yubico from
    server to python-freeipa and drop python-selinux which belongs to
    pki-server.
  * control: Relax libxmlrpc-core-c3-dev buil-dep and 389-ds-base dep
    for easier backporting.
  * control: Add python-dateutils to server, and python-dbus and python-
    memcache to python-freeipa dependencies. (Closes: #768187)
  * platform: Handle /etc/default/nfs-common and /etc/default/autofs,
    drop NSS_DB_DIR since it's inherited already. (Closes: #769037)
  * control: Bump policy to 3.9.6, no changes.

 -- Timo Aaltonen <tjaalton@debian.org>  Tue, 11 Nov 2014 10:38:52 +0200

freeipa (4.0.4-2) unstable; urgency=medium

  * control: Add python-qrcode, python-selinux, python-yubico
    to freeipa-server dependencies. (Closes: #767427)
  * freeipa-server.postinst: Enable mod_authz_user and mod_deflate too,
    but since they should be part of the default apache2 install, don't
    disable them on uninstall like the other modules. (Closes: #767425)
  * control: Bump server dependency on -mod-nss to 1.0.10-2 which
    doesn't enable the module by default.

 -- Timo Aaltonen <tjaalton@debian.org>  Fri, 31 Oct 2014 11:36:51 +0200

freeipa (4.0.4-1) unstable; urgency=medium

  * Initial release (Closes: #734703)

 -- Timo Aaltonen <tjaalton@debian.org>  Sat, 25 Oct 2014 02:43:59 +0300<|MERGE_RESOLUTION|>--- conflicted
+++ resolved
@@ -1,4 +1,3 @@
-<<<<<<< HEAD
 freeipa (4.6.2-1) UNRELEASED; urgency=medium
 
   * New upstream release.
@@ -29,7 +28,7 @@
   * local-options: Ignore some files not on tarballs.
 
  -- Timo Aaltonen <tjaalton@debian.org>  Tue, 14 Mar 2017 16:55:45 +0200
-=======
+
 freeipa (4.4.4-4) unstable; urgency=medium
 
   [ Timo Aaltonen ]
@@ -55,7 +54,6 @@
     #1703836)
 
  -- Timo Aaltonen <tjaalton@debian.org>  Mon, 09 Oct 2017 10:41:55 +0300
->>>>>>> b68953de
 
 freeipa (4.4.4-1) unstable; urgency=medium
 
