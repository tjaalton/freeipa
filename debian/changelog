--- conflicted
+++ resolved
@@ -1,4 +1,3 @@
-<<<<<<< HEAD
 freeipa (4.4.2-1) UNRELEASED; urgency=medium
 
   * New upstream release.
@@ -27,7 +26,7 @@
     - add & update some paths
 
  -- Timo Aaltonen <tjaalton@debian.org>  Thu, 01 Dec 2016 08:25:03 +0200
-=======
+
 freeipa (4.3.2-5) unstable; urgency=medium
 
   * fix-cve-2016-5404.diff: Fix permission check bypass (Closes: #835131)
@@ -36,7 +35,6 @@
     (Closes: #844114)
 
  -- Timo Aaltonen <tjaalton@debian.org>  Sat, 03 Dec 2016 01:02:40 +0200
->>>>>>> 4445bc06
 
 freeipa (4.3.2-4) unstable; urgency=medium
 
