--- conflicted
+++ resolved
@@ -1,4 +1,3 @@
-<<<<<<< HEAD
 freeipa (4.1.4-1) UNRELEASED; urgency=medium
 
   * New upstream release. (LP: #1492226)
@@ -10,8 +9,6 @@
   * control: Add python-usb to build-depends and to python-freeipa
     depends.
   * control: Bump SSSD dependencies.
-  * control: Add gnupg-agent to python-freeipa depends, and change gnupg
-    to gnupg2. (LP: #1492184)
   * control: Add libsofthsm2-dev to build-depends and softhsm2 to server
     depends.
   * freeipa-{server,client}.install: Add new files.
@@ -29,7 +26,7 @@
     postinst.
 
  -- Timo Aaltonen <tjaalton@debian.org>  Thu, 02 Apr 2015 13:16:49 +0300
-=======
+
 freeipa (4.0.5-6) unstable; urgency=medium
 
   * control Add gnupg-agent to python-freeipa depends, and change gnupg
@@ -38,7 +35,6 @@
     least the setup phase.
 
  -- Timo Aaltonen <tjaalton@debian.org>  Thu, 24 Sep 2015 23:22:24 +0300
->>>>>>> 6a2bcdb4
 
 freeipa (4.0.5-5) unstable; urgency=medium
 
