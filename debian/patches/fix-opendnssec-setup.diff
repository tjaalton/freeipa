Description: Fix ODS setup with 2.0.x
--- a/install/share/opendnssec_conf.template
+++ b/install/share/opendnssec_conf.template
@@ -8,7 +8,7 @@
 			<Module>$SOFTHSM_LIB</Module>
 			<TokenLabel>$TOKEN_LABEL</TokenLabel>
 			<PIN>$PIN</PIN>
-            <AllowExtraction/>
+			<AllowExtraction/>
 		</Repository>
 
 	</RepositoryList>
--- a/ipaserver/install/opendnssecinstance.py
+++ b/ipaserver/install/opendnssecinstance.py
<<<<<<< HEAD
@@ -295,7 +295,7 @@ class OpenDNSSECInstance(service.Service
=======
@@ -291,20 +291,15 @@ class OpenDNSSECInstance(service.Service
 
             # regenerate zonelist.xml
             ods_enforcerd = services.knownservices.ods_enforcerd
-            cmd = [paths.ODS_KSMUTIL, 'zonelist', 'export']
+            cmd = [paths.ODS_ENFORCER, 'zonelist', 'export']
             result = ipautil.run(cmd,
                                  runas=constants.ODS_USER,
                                  capture_output=True)
-            with open(paths.OPENDNSSEC_ZONELIST_FILE, 'w') as zonelistf:
-                zonelistf.write(result.output)
-                os.chown(paths.OPENDNSSEC_ZONELIST_FILE,
-                         self.ods_uid, self.ods_gid)
-                os.chmod(paths.OPENDNSSEC_ZONELIST_FILE, 0o660)
 
>>>>>>> b68953de
         else:
             # initialize new kasp.db
             command = [
-                paths.ODS_KSMUTIL,
+                paths.ODS_ENFORCER_SETUP,
                 'setup'
             ]
 
--- a/ipaplatform/base/paths.py
+++ b/ipaplatform/base/paths.py
<<<<<<< HEAD
@@ -167,7 +167,7 @@ class BasePathNamespace(object):
=======
@@ -171,7 +171,8 @@ class BasePathNamespace(object):
>>>>>>> b68953de
     NET = "/usr/bin/net"
     BIN_NISDOMAINNAME = "/usr/bin/nisdomainname"
     NSUPDATE = "/usr/bin/nsupdate"
-    ODS_KSMUTIL = "/usr/bin/ods-ksmutil"
+    ODS_ENFORCER = "/usr/sbin/ods-enforcer"
+    ODS_ENFORCER_SETUP = "/usr/sbin/ods-enforcer-db-setup"
     ODS_SIGNER = "/usr/sbin/ods-signer"
     OPENSSL = "/usr/bin/openssl"
     PK12UTIL = "/usr/bin/pk12util"
<<<<<<< HEAD
--- a/ipaserver/dnssec/odsmgr.py
+++ b/ipaserver/dnssec/odsmgr.py
@@ -135,7 +135,7 @@ class ODSMgr(object):
=======
--- a/ipapython/dnssec/odsmgr.py
+++ b/ipapython/dnssec/odsmgr.py
@@ -7,6 +7,7 @@ from lxml import etree
 import dns.name
 
 from ipapython import ipa_log_manager, ipautil
+from ipaplatform.paths import paths
 
 # hack: zone object UUID is stored as path to imaginary zone file
 ENTRYUUID_PREFIX = "/var/lib/ipa/dns/zone/entryUUID/"
@@ -121,17 +122,18 @@ class ODSMgr(object):
         self.zl_ldap = LDAPZoneListReader()
 
     def ksmutil(self, params):
-        """Call ods-ksmutil with given parameters and return stdout.
+        """Call ods-enforcer with given parameters and return stdout.
>>>>>>> b68953de
 
         Raises CalledProcessError if returncode != 0.
         """
-        cmd = ['ods-ksmutil'] + params
+        cmd = [paths.ODS_ENFORCER] + params
         result = ipautil.run(cmd, capture_output=True)
         return result.output
 
     def get_ods_zonelist(self):
         stdout = self.ksmutil(['zonelist', 'export'])
-        reader = ODSZoneListReader(stdout)
+        with open(paths.OPENDNSSEC_ZONELIST_FILE) as f:
+            reader = ODSZoneListReader(f.read())
         return reader
 
     def add_ods_zone(self, uuid, name):<|MERGE_RESOLUTION|>--- conflicted
+++ resolved
@@ -12,13 +12,10 @@
  	</RepositoryList>
 --- a/ipaserver/install/opendnssecinstance.py
 +++ b/ipaserver/install/opendnssecinstance.py
-<<<<<<< HEAD
-@@ -295,7 +295,7 @@ class OpenDNSSECInstance(service.Service
-=======
-@@ -291,20 +291,15 @@ class OpenDNSSECInstance(service.Service
+@@ -282,20 +282,15 @@ class OpenDNSSECInstance(service.Service
+             os.chmod(paths.OPENDNSSEC_KASP_DB, 0o660)
  
              # regenerate zonelist.xml
-             ods_enforcerd = services.knownservices.ods_enforcerd
 -            cmd = [paths.ODS_KSMUTIL, 'zonelist', 'export']
 +            cmd = [paths.ODS_ENFORCER, 'zonelist', 'export']
              result = ipautil.run(cmd,
@@ -30,7 +27,6 @@
 -                         self.ods_uid, self.ods_gid)
 -                os.chmod(paths.OPENDNSSEC_ZONELIST_FILE, 0o660)
  
->>>>>>> b68953de
          else:
              # initialize new kasp.db
              command = [
@@ -41,11 +37,7 @@
  
 --- a/ipaplatform/base/paths.py
 +++ b/ipaplatform/base/paths.py
-<<<<<<< HEAD
-@@ -167,7 +167,7 @@ class BasePathNamespace(object):
-=======
-@@ -171,7 +171,8 @@ class BasePathNamespace(object):
->>>>>>> b68953de
+@@ -167,7 +167,8 @@ class BasePathNamespace(object):
      NET = "/usr/bin/net"
      BIN_NISDOMAINNAME = "/usr/bin/nisdomainname"
      NSUPDATE = "/usr/bin/nsupdate"
@@ -55,28 +47,22 @@
      ODS_SIGNER = "/usr/sbin/ods-signer"
      OPENSSL = "/usr/bin/openssl"
      PK12UTIL = "/usr/bin/pk12util"
-<<<<<<< HEAD
 --- a/ipaserver/dnssec/odsmgr.py
 +++ b/ipaserver/dnssec/odsmgr.py
-@@ -135,7 +135,7 @@ class ODSMgr(object):
-=======
---- a/ipapython/dnssec/odsmgr.py
-+++ b/ipapython/dnssec/odsmgr.py
-@@ -7,6 +7,7 @@ from lxml import etree
- import dns.name
+@@ -12,6 +12,7 @@ except ImportError:
+     from xml.etree import ElementTree as etree
  
  from ipapython import ipa_log_manager, ipautil
 +from ipaplatform.paths import paths
  
- # hack: zone object UUID is stored as path to imaginary zone file
- ENTRYUUID_PREFIX = "/var/lib/ipa/dns/zone/entryUUID/"
-@@ -121,17 +122,18 @@ class ODSMgr(object):
+ logger = logging.getLogger(__name__)
+ 
+@@ -131,17 +132,18 @@ class ODSMgr(object):
          self.zl_ldap = LDAPZoneListReader()
  
      def ksmutil(self, params):
 -        """Call ods-ksmutil with given parameters and return stdout.
 +        """Call ods-enforcer with given parameters and return stdout.
->>>>>>> b68953de
  
          Raises CalledProcessError if returncode != 0.
          """
